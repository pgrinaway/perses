"""
Unit tests for NCMC switching engine.

"""

__author__ = 'John D. Chodera'

################################################################################
# IMPORTS
################################################################################

from simtk import openmm, unit
from simtk.openmm import app
import os, os.path
import sys, math
from unittest import skipIf
import numpy as np
from functools import partial
from pkg_resources import resource_filename
from openeye import oechem
if sys.version_info >= (3, 0):
    from io import StringIO
    from subprocess import getstatusoutput
else:
    from cStringIO import StringIO
    from commands import getstatusoutput

################################################################################
# CONSTANTS
################################################################################

kB = unit.BOLTZMANN_CONSTANT_kB * unit.AVOGADRO_CONSTANT_NA
temperature = 300.0 * unit.kelvin
kT = kB * temperature
beta = 1.0/kT

################################################################################
# TESTS
################################################################################

def simulate(system, positions, nsteps=500, timestep=1.0*unit.femtoseconds, temperature=temperature, collision_rate=5.0/unit.picoseconds, platform=None):
    integrator = openmm.LangevinIntegrator(temperature, collision_rate, timestep)
    if platform == None:
        context = openmm.Context(system, integrator)
    else:
        context = openmm.Context(system, integrator, platform)
    context.setPositions(positions)
    context.setVelocitiesToTemperature(temperature)
    integrator.step(nsteps)
    positions = context.getState(getPositions=True).getPositions(asNumpy=True)
    velocities = context.getState(getVelocities=True).getVelocities(asNumpy=True)
    return [positions, velocities]

def check_alchemical_null_elimination(topology_proposal, positions, ncmc_nsteps=50, NSIGMA_MAX=6.0, geometry=False):
    """
    Test alchemical elimination engine on null transformations, where some atoms are deleted and then reinserted in a cycle.

    Parameters
    ----------
    topology_proposal : TopologyProposal
        The topology proposal to test.
        This must be a null transformation, where topology_proposal.old_system == topology_proposal.new_system
    ncmc_steps : int, optional, default=50
        Number of NCMC switching steps, or 0 for instantaneous switching.
    NSIGMA_MAX : float, optional, default=6.0
        Number of standard errors away from analytical solution tolerated before Exception is thrown
    geometry : bool, optional, default=None
        If True, will also use geometry engine in the middle of the null transformation.
    """
    functions = {
        'lambda_sterics' : '2*lambda * step(0.5 - lambda) + (1.0 - step(0.5 - lambda))',
        'lambda_electrostatics' : '2*(lambda - 0.5) * step(lambda - 0.5)',
        'lambda_bonds' : '1.0', # don't soften bonds
        'lambda_angles' : '1.0', # don't soften angles
        'lambda_torsions' : 'lambda'
    }
    # Initialize engine
    from perses.annihilation.ncmc_switching import NCMCEngine
    ncmc_engine = NCMCEngine(temperature=temperature, functions=functions, nsteps=ncmc_nsteps)

    # Make sure that old system and new system are identical.
    if not (topology_proposal.old_system == topology_proposal.new_system):
        raise Exception("topology_proposal must be a null transformation for this test (old_system == new_system)")
    for (k,v) in topology_proposal.new_to_old_atom_map.items():
        if k != v:
            raise Exception("topology_proposal must be a null transformation for this test (retailed atoms must map onto themselves)")

    nequil = 5 # number of equilibration iterations
    niterations = 50 # number of round-trip switching trials
    logP_insert_n = np.zeros([niterations], np.float64)
    logP_delete_n = np.zeros([niterations], np.float64)
    logP_switch_n = np.zeros([niterations], np.float64)
    for iteration in range(nequil):
        [positions, velocities] = simulate(topology_proposal.old_system, positions)
    for iteration in range(niterations):
        # Equilibrate
        [positions, velocities] = simulate(topology_proposal.old_system, positions)

        # Check that positions are not NaN
        if(np.any(np.isnan(positions / unit.angstroms))):
            raise Exception("Positions became NaN during equilibration")

        # Delete atoms
        [positions, logP_delete, potential_delete] = ncmc_engine.integrate(topology_proposal, positions, direction='delete')

        # Check that positions are not NaN
        if(np.any(np.isnan(positions / unit.angstroms))):
            raise Exception("Positions became NaN on NCMC deletion")

        # Insert atoms
        [positions, logP_insert, potential_insert] = ncmc_engine.integrate(topology_proposal, positions, direction='insert')

        # Check that positions are not NaN
        if(np.any(np.isnan(positions / unit.angstroms))):
            raise Exception("Positions became NaN on NCMC insertion")

        # Compute probability of switching geometries.
        logP_switch = - (potential_insert - potential_delete)

        # Compute total probability
        logP_delete_n[iteration] = logP_delete
        logP_insert_n[iteration] = logP_insert
        logP_switch_n[iteration] = logP_switch
        #print("Iteration %5d : delete %16.8f kT | insert %16.8f kT | geometry switch %16.8f" % (iteration, logP_delete, logP_insert, logP_switch))

    # Check free energy difference is withing NSIGMA_MAX standard errors of zero.
    logP_n = logP_delete_n + logP_insert_n + logP_switch_n
    work_n = - logP_n
    from pymbar import EXP
    [df, ddf] = EXP(work_n)
    #print("df = %12.6f +- %12.5f kT" % (df, ddf))
    if (abs(df) > NSIGMA_MAX * ddf):
        msg = 'Delta F (%d steps switching) = %f +- %f kT; should be within %f sigma of 0\n' % (ncmc_nsteps, df, ddf, NSIGMA_MAX)
        msg += 'delete logP:\n'
        msg += str(logP_delete_n) + '\n'
        msg += 'insert logP:\n'
        msg += str(logP_insert_n) + '\n'
        msg += 'switch logP:\n'
        msg += str(logP_switch_n) + '\n'
        msg += 'logP:\n'
        msg += str(logP_n) + '\n'
        raise Exception(msg)

def check_hybrid_null_elimination(topology_proposal, positions, ncmc_nsteps=50, NSIGMA_MAX=6.0, geometry=False):
    """
    Test alchemical elimination engine on null transformations, where some atoms are deleted and then reinserted in a cycle.

    Parameters
    ----------
    topology_proposal : TopologyProposal
        The topology proposal to test.
        This must be a null transformation, where topology_proposal.old_system == topology_proposal.new_system
    ncmc_steps : int, optional, default=50
        Number of NCMC switching steps, or 0 for instantaneous switching.
    NSIGMA_MAX : float, optional, default=6.0
        Number of standard errors away from analytical solution tolerated before Exception is thrown
    geometry : bool, optional, default=None
        If True, will also use geometry engine in the middle of the null transformation.
    """
    functions = {
        'lambda_sterics' : '2*lambda * step(0.5 - lambda) + (1.0 - step(0.5 - lambda))',
        'lambda_electrostatics' : '2*(lambda - 0.5) * step(lambda - 0.5)',
<<<<<<< HEAD
        'lambda_bonds' : 'lambda', # don't soften bonds
        'lambda_angles' : 'lambda', # don't soften angles
=======
        'lambda_bonds' : '1.0', # don't soften bonds
        'lambda_angles' : '1.0', # don't soften angles
>>>>>>> f15b0181
        'lambda_torsions' : 'lambda'
    }
    # Initialize engine
    from perses.annihilation.ncmc_switching import NCMCHybridEngine
<<<<<<< HEAD
    ncmc_engine = NCMCHybridEngine(temperature=temperature, functions=functions, nsteps=ncmc_nsteps, softening=0.7)
=======
    ncmc_engine = NCMCHybridEngine(temperature=temperature, functions=functions, nsteps=ncmc_nsteps)
>>>>>>> f15b0181

    # Make sure that old system and new system are identical.
    if not (topology_proposal.old_system == topology_proposal.new_system):
        raise Exception("topology_proposal must be a null transformation for this test (old_system == new_system)")
    for (k,v) in topology_proposal.new_to_old_atom_map.items():
        if k != v:
            raise Exception("topology_proposal must be a null transformation for this test (retailed atoms must map onto themselves)")

    nequil = 5 # number of equilibration iterations
    niterations = 50 # number of round-trip switching trials
    logP_n = np.zeros([niterations], np.float64)
    for iteration in range(nequil):
        [positions, velocities] = simulate(topology_proposal.old_system, positions)
    for iteration in range(niterations):
        # Equilibrate
        [positions, velocities] = simulate(topology_proposal.old_system, positions)

        # Check that positions are not NaN
        if(np.any(np.isnan(positions / unit.angstroms))):
            raise Exception("Positions became NaN during equilibration")

        # Hybrid NCMC from old to new
        [positions, new_old_positions, logP] = ncmc_engine.integrate(topology_proposal, positions, positions)

        # Check that positions are not NaN
        if(np.any(np.isnan(positions / unit.angstroms))):
            raise Exception("Positions became NaN on Hybrid NCMC switch")

        # Compute total probability
        logP_n[iteration] = logP

    # Check free energy difference is withing NSIGMA_MAX standard errors of zero.
    work_n = - logP_n
    from pymbar import EXP
    [df, ddf] = EXP(work_n)
    #print("df = %12.6f +- %12.5f kT" % (df, ddf))
    if (abs(df) > NSIGMA_MAX * ddf):
        msg = 'Delta F (%d steps switching) = %f +- %f kT; should be within %f sigma of 0\n' % (ncmc_nsteps, df, ddf, NSIGMA_MAX)
        msg += 'logP:\n'
        msg += str(logP_n) + '\n'
        raise Exception(msg)

@skipIf(os.environ.get("TRAVIS", None) == 'true', "Skip expensive test on travis")
def test_alchemical_elimination_mutation():
    """
    Test alchemical elimination for mutations.
    """

    ff_filename = "amber99sbildn.xml"
    proposal_metadata = {'ffxmls':[ff_filename]}

    # Create peptide.
    from openmmtools import testsystems
    testsystem = testsystems.AlanineDipeptideVacuum()
    [topology, system, positions] = [testsystem.topology, testsystem.system, testsystem.positions]

    # Create forcefield.
    ff = app.ForceField(ff_filename)
    chain_id = ' '
    allowed_mutations = [[('2','GLY')]]

    from perses.rjmc.topology_proposal import SystemGenerator
    system_generator = SystemGenerator([ff_filename])

    # Create a topology proposal fro mutating ALA -> GLY
    from perses.rjmc.topology_proposal import PointMutationEngine
    proposal_engine = PointMutationEngine(topology, system_generator, chain_id, proposal_metadata=proposal_metadata, allowed_mutations=allowed_mutations)
    topology_proposal = proposal_engine.propose(system, topology)

    # Modify atom mapping to get a null transformation.
    from perses.rjmc.topology_proposal import TopologyProposal
    new_to_old_atom_map = { atom1 : atom1 for atom1 in topology_proposal.new_to_old_atom_map }
    topology_proposal = TopologyProposal(
                new_topology=topology_proposal.old_topology, new_system=topology_proposal.old_system, old_topology=topology_proposal.old_topology, old_system=topology_proposal.old_system,
                old_chemical_state_key='AA', new_chemical_state_key='AG', logp_proposal=0.0, new_to_old_atom_map=new_to_old_atom_map, metadata=topology_proposal.metadata)

    for ncmc_nsteps in [0, 1, 2, 50]:
        f = partial(check_alchemical_null_elimination, topology_proposal, positions, ncmc_nsteps=ncmc_nsteps)
        f.description = "Testing alchemical null transformation of ALA sidechain in alanine dipeptide with %d NCMC steps" % ncmc_nsteps
        yield f

def test_ncmc_alchemical_integrator_stability_molecules():
    """
    Test NCMCAlchemicalIntegrator

    """
    molecule_names = ['pentane', 'biphenyl', 'imatinib']
    if os.environ.get("TRAVIS", None) == 'true':
        molecule_names = ['pentane']

    for molecule_name in molecule_names:
        from perses.tests.utils import createSystemFromIUPAC
        [molecule, system, positions, topology] = createSystemFromIUPAC(molecule_name)

        # Eliminate half of the molecule
        # TODO: Use a more rigorous scheme to make sure we are really cutting the molecule in half and not just eliminating hydrogens or something.
        alchemical_atoms = [ index for index in range(int(system.getNumParticles()/2)) ]

        # Create an alchemically-modified system.
        from alchemy import AbsoluteAlchemicalFactory
        alchemical_factory = AbsoluteAlchemicalFactory(system, ligand_atoms=alchemical_atoms, annihilate_electrostatics=True, annihilate_sterics=True)

        # Return the alchemically-modified system in fully-interacting form.
        alchemical_system = alchemical_factory.createPerturbedSystem()

        # Create an NCMC switching integrator.
        from perses.annihilation.ncmc_switching import NCMCVVAlchemicalIntegrator
        temperature = 300.0 * unit.kelvin
        functions = { 'lambda_sterics' : 'lambda', 'lambda_electrostatics' : 'lambda^0.5', 'lambda_torsions' : 'lambda', 'lambda_angles' : 'lambda^2' }
        ncmc_integrator = NCMCVVAlchemicalIntegrator(temperature, alchemical_system, functions, direction='delete', nsteps=10, timestep=1.0*unit.femtoseconds)

        # Create a Context
        context = openmm.Context(alchemical_system, ncmc_integrator)
        context.setPositions(positions)

        # Run the integrator
        ncmc_integrator.step(1)

        # Check positions are finite
        positions = context.getState(getPositions=True).getPositions(asNumpy=True)
        if np.isnan(np.any(positions / positions.unit)):
            raise Exception('NCMCAlchemicalIntegrator gave NaN positions')
        if np.isnan(ncmc_integrator.getLogAcceptanceProbability(context)):
            raise Exception('NCMCAlchemicalIntegrator gave NaN logAcceptanceProbability')

        del context, ncmc_integrator

def test_ncmc_engine_molecule():
    """
    Check alchemical elimination for alanine dipeptide in vacuum with 0, 1, 2, and 50 switching steps.
    """
    molecule_names = ['imatinib', 'pentane', 'biphenyl']
    if os.environ.get("TRAVIS", None) == 'true':
        molecule_names = ['pentane']

    for molecule_name in molecule_names:
        from perses.tests.utils import createSystemFromIUPAC
        [molecule, system, positions, topology] = createSystemFromIUPAC(molecule_name)
        natoms = system.getNumParticles()
        # Eliminate half of the molecule
        # TODO: Use a more rigorous scheme to make sure we are really cutting the molecule in half and not just eliminating hydrogens or something.
        new_to_old_atom_map = { atom.index : atom.index for atom in topology.atoms() if str(atom.element.name) in ['carbon','nitrogen'] }

        from perses.rjmc.topology_proposal import TopologyProposal
        topology_proposal = TopologyProposal(
            new_topology=topology, new_system=system, old_topology=topology, old_system=system,
            old_chemical_state_key='', new_chemical_state_key='', logp_proposal=0.0, new_to_old_atom_map=new_to_old_atom_map, metadata={'test':0.0})
        for ncmc_nsteps in [0, 1, 50]:
            f = partial(check_alchemical_null_elimination, topology_proposal, positions, ncmc_nsteps=ncmc_nsteps)
            f.description = "Testing alchemical null elimination for '%s' with %d NCMC steps" % (molecule_name, ncmc_nsteps)
            yield f

@skipIf(os.environ.get("TRAVIS", None) == 'true', "Skip expensive test on travis")
def test_ncmc_hybrid_engine_molecule():
    """
    Check alchemical elimination for alanine dipeptide in vacuum with 0, 1, 2, and 50 switching steps.
    """
    molecule_names = ['imatinib', 'pentane', 'biphenyl']
<<<<<<< HEAD
    molecule_names = ['pentane', 'biphenyl']
=======
>>>>>>> f15b0181
    if os.environ.get("TRAVIS", None) == 'true':
        molecule_names = ['pentane']

    for molecule_name in molecule_names:
        from perses.tests.utils import createSystemFromIUPAC
        [molecule, system, positions, topology] = createSystemFromIUPAC(molecule_name)
        natoms = system.getNumParticles()
        # Eliminate half of the molecule
        # TODO: Use a more rigorous scheme to make sure we are really cutting the molecule in half and not just eliminating hydrogens or something.
        new_to_old_atom_map = { atom.index : atom.index for atom in topology.atoms() if str(atom.element.name) in ['carbon','nitrogen'] }

        from perses.rjmc.topology_proposal import TopologyProposal
        topology_proposal = TopologyProposal(
            new_topology=topology, new_system=system, old_topology=topology, old_system=system,
            old_chemical_state_key='', new_chemical_state_key='', logp_proposal=0.0, new_to_old_atom_map=new_to_old_atom_map, metadata={'test':0.0})
        for ncmc_nsteps in [0, 1, 50]:
            f = partial(check_hybrid_null_elimination, topology_proposal, positions, ncmc_nsteps=ncmc_nsteps)
            f.description = "Testing alchemical null elimination for '%s' with %d NCMC steps" % (molecule_name, ncmc_nsteps)
            yield f

@skipIf(os.environ.get("TRAVIS", None) == 'true', "Skip expensive test on travis")
def test_alchemical_elimination_peptide():
    """
    Test alchemical elimination for the alanine dipeptide.
    """
    # Create an alanine dipeptide null transformation, where N-methyl group is deleted and then inserted.
    from openmmtools import testsystems
    testsystem = testsystems.AlanineDipeptideVacuum()
    from perses.rjmc.topology_proposal import TopologyProposal
    new_to_old_atom_map = { index : index for index in range(testsystem.system.getNumParticles()) if (index > 3) } # all atoms but N-methyl
    topology_proposal = TopologyProposal(
        old_system=testsystem.system, old_topology=testsystem.topology,
        old_chemical_state_key='AA', new_chemical_state_key='AA',
        new_system=testsystem.system, new_topology=testsystem.topology,
        logp_proposal=0.0, new_to_old_atom_map=new_to_old_atom_map, metadata=dict())

    for ncmc_nsteps in [0, 1, 50]:
        f = partial(check_alchemical_null_elimination, topology_proposal, testsystem.positions, ncmc_nsteps=ncmc_nsteps)
        f.description = "Testing alchemical elimination using alanine dipeptide with %d NCMC steps" % ncmc_nsteps
        yield f

if __name__ == "__main__":
    for x in test_ncmc_hybrid_engine_molecule():
        print(x.description)
        x()
#    test_ncmc_alchemical_integrator_stability_molecules()
#    for x in test_alchemical_elimination_mutation():
#        x()
#    for x in test_alchemical_elimination_peptide():
#        x()<|MERGE_RESOLUTION|>--- conflicted
+++ resolved
@@ -160,22 +160,13 @@
     functions = {
         'lambda_sterics' : '2*lambda * step(0.5 - lambda) + (1.0 - step(0.5 - lambda))',
         'lambda_electrostatics' : '2*(lambda - 0.5) * step(lambda - 0.5)',
-<<<<<<< HEAD
         'lambda_bonds' : 'lambda', # don't soften bonds
         'lambda_angles' : 'lambda', # don't soften angles
-=======
-        'lambda_bonds' : '1.0', # don't soften bonds
-        'lambda_angles' : '1.0', # don't soften angles
->>>>>>> f15b0181
         'lambda_torsions' : 'lambda'
     }
     # Initialize engine
     from perses.annihilation.ncmc_switching import NCMCHybridEngine
-<<<<<<< HEAD
     ncmc_engine = NCMCHybridEngine(temperature=temperature, functions=functions, nsteps=ncmc_nsteps, softening=0.7)
-=======
-    ncmc_engine = NCMCHybridEngine(temperature=temperature, functions=functions, nsteps=ncmc_nsteps)
->>>>>>> f15b0181
 
     # Make sure that old system and new system are identical.
     if not (topology_proposal.old_system == topology_proposal.new_system):
@@ -334,10 +325,6 @@
     Check alchemical elimination for alanine dipeptide in vacuum with 0, 1, 2, and 50 switching steps.
     """
     molecule_names = ['imatinib', 'pentane', 'biphenyl']
-<<<<<<< HEAD
-    molecule_names = ['pentane', 'biphenyl']
-=======
->>>>>>> f15b0181
     if os.environ.get("TRAVIS", None) == 'true':
         molecule_names = ['pentane']
 
