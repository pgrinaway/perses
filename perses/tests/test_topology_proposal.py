--- conflicted
+++ resolved
@@ -536,21 +536,12 @@
 
 if __name__ == "__main__":
 
-<<<<<<< HEAD
 #    test_run_point_mutation_propose()
     test_mutate_from_every_amino_to_every_other()
     test_specify_allowed_mutants()
     test_propose_self()
     test_limiting_allowed_residues()
     test_run_peptide_library_engine()
-=======
-    test_run_point_mutation_propose()
-#    test_mutate_from_every_amino_to_every_other()
-#    test_specify_allowed_mutants()
-#    test_propose_self()
-#    test_limiting_allowed_residues()
-#    test_run_peptide_library_engine()
->>>>>>> 153a9e5e
 #    test_small_molecule_proposals()
 #    test_alanine_dipeptide_map()
 #    test_always_change()