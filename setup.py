# -*- coding: utf-8 -*-
"""Perses: Tools for expanded-ensemble simulations with OpenMM
"""

from __future__ import print_function, absolute_import

DOCLINES = __doc__.split("\n")

import os
import sys
import glob
import traceback
import numpy as np
from os.path import join as pjoin
from os.path import relpath
from setuptools import setup, Extension, find_packages
try:
    sys.dont_write_bytecode = True
    sys.path.insert(0, '.')
    from basesetup import write_version_py, CompilerDetection, check_dependencies
finally:
    sys.dont_write_bytecode = False


if '--debug' in sys.argv:
    sys.argv.remove('--debug')
    DEBUG = True
else:
    DEBUG = False

#Useful function
def find_package_data(data_root, package_root):
    files = []
    for root, dirnames, filenames in os.walk(data_root):
        for fn in filenames:
            files.append(relpath(pjoin(root, fn), package_root))
    return files


# #########################
VERSION = '0.1'
ISRELEASED = False
__version__ = VERSION
# #########################

CLASSIFIERS = """\
Intended Audience :: Science/Research
Intended Audience :: Developers
License :: OSI Approved :: GNU Lesser General Public License v2 or later (LGPLv2+)
Programming Language :: C++
Programming Language :: Python
Development Status :: 4 - Beta
Topic :: Software Development
Topic :: Scientific/Engineering
Operating System :: POSIX
Operating System :: Unix
Operating System :: MacOS
Programming Language :: Python :: 2
Programming Language :: Python :: 2.6
Programming Language :: Python :: 2.7
Programming Language :: Python :: 3
Programming Language :: Python :: 3.3
Programming Language :: Python :: 3.4
"""

extensions = []

setup(name='perses',
      author='Patrick Grinaway',
      author_email='patrick.grinaway@choderalab.org',
      description=DOCLINES[0],
      long_description="\n".join(DOCLINES[2:]),
      version=__version__,
      url='https://github.com/choderalab/perses',
      platforms=['Linux', 'Mac OS-X', 'Unix'],
      classifiers=CLASSIFIERS.splitlines(),
      packages=['perses', 'perses.storage', 'perses.analysis', 'perses.samplers', 'perses.rjmc', 'perses.annihilation', 'perses.bias', 'perses.tests'],
      #package_data={'perses' : find_package_data('perses','examples') + find_package_data('perses','data')}, # I don't think this works
      package_data={'perses' : find_package_data('examples', 'perses') + find_package_data('perses/data', 'perses')}, # I think this is fixed
      zip_safe=False,
      ext_modules=extensions,
      install_requires=[
<<<<<<< HEAD
=======
        #'openmm >=7.0.1', # doesn't work with conda openmm >=7.0.1 (JDC)
>>>>>>> 3d3fcc69
        'openmm',
        'numpy',
        'scipy',
        'numexpr',
        'openmoltools',
        'alchemy >=1.2.0',
        'openmmtools',
        'numexpr',
        'netcdf4',
        'seaborn',
<<<<<<< HEAD
        'mdtraj',
        #'numba'
=======
        'numba ==0.27.0',
        'parmed',
        'pdbfixer',
>>>>>>> 3d3fcc69
        ],
      )<|MERGE_RESOLUTION|>--- conflicted
+++ resolved
@@ -80,10 +80,7 @@
       zip_safe=False,
       ext_modules=extensions,
       install_requires=[
-<<<<<<< HEAD
-=======
         #'openmm >=7.0.1', # doesn't work with conda openmm >=7.0.1 (JDC)
->>>>>>> 3d3fcc69
         'openmm',
         'numpy',
         'scipy',
@@ -94,13 +91,9 @@
         'numexpr',
         'netcdf4',
         'seaborn',
-<<<<<<< HEAD
         'mdtraj',
-        #'numba'
-=======
         'numba ==0.27.0',
         'parmed',
         'pdbfixer',
->>>>>>> 3d3fcc69
         ],
       )